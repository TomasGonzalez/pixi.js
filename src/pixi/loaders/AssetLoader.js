/**
 * @author Mat Groves http://matgroves.com/ @Doormat23
 */

/**
 * A Class that loads a bunch of images / sprite sheet / bitmap font files. Once the
 * assets have been loaded they are added to the PIXI Texture cache and can be accessed
 * easily through PIXI.Texture.fromImage() and PIXI.Sprite.fromImage()
 * When all items have been loaded this class will dispatch a "onLoaded" event
 * As each individual item is loaded this class will dispatch a "onProgress" event
 *
 * @class AssetLoader
 * @constructor
 * @uses EventTarget
 * @param {Array<String>} assetURLs an array of image/sprite sheet urls that you would like loaded
 *      supported. Supported image formats include "jpeg", "jpg", "png", "gif". Supported
 *      sprite sheet data formats only include "JSON" at this time. Supported bitmap font
 *      data formats include "xml" and "fnt".
 * @param crossorigin {Boolean} Whether requests should be treated as crossorigin
 */
PIXI.AssetLoader = function(assetURLs, crossorigin)
{
	PIXI.EventTarget.call(this);

	/**
	 * The array of asset URLs that are going to be loaded
     *
	 * @property assetURLs
	 * @type Array<String>
	 */
	this.assetURLs = assetURLs;

    /**
     * Whether the requests should be treated as cross origin
     *
     * @property crossorigin
     * @type Boolean
     */
	this.crossorigin = crossorigin;

    /**
     * Maps file extension to loader types
     *
     * @property loadersByType
     * @type Object
     */
    this.loadersByType = {
        "jpg":  PIXI.ImageLoader,
        "jpeg": PIXI.ImageLoader,
        "png":  PIXI.ImageLoader,
        "gif":  PIXI.ImageLoader,
        "json": PIXI.JsonLoader,
        "anim": PIXI.SpineLoader,
        "xml":  PIXI.BitmapFontLoader,
        "fnt":  PIXI.BitmapFontLoader
    };


};

/**
 * Fired when an item has loaded
 * @event onProgress
 */

/**
 * Fired when all the assets have loaded
 * @event onComplete
 */

// constructor
PIXI.AssetLoader.prototype.constructor = PIXI.AssetLoader;


PIXI.AssetLoader.prototype._getDataType = function(str) 
{
    var test = "data:";
    //starts with 'data:'
    var start = str.slice(0, test.length).toLowerCase();
    if (start == test) {
        var data = str.slice(test.length);
        
        var sepIdx = data.indexOf(',');
        if (sepIdx === -1) //malformed data URI scheme
            return null;

        //e.g. "image/gif;base64" => "image/gif"
        var info = data.slice(0, sepIdx).split(';')[0];

        //We might need to handle some special cases here...
        //standardize text/plain to "txt" file extension
        if (!info || info.toLowerCase() == "text/plain")
            return "txt"

        //User specified mime type, try splitting it by '/'
        return info.split('/').pop().toLowerCase();
    }
    return null;
}

/**
 * Starts loading the assets sequentially
 *
 * @method load
 */
PIXI.AssetLoader.prototype.load = function()
{
    var scope = this;

	this.loadCount = this.assetURLs.length;

    for (var i=0; i < this.assetURLs.length; i++)
	{
		var fileName = this.assetURLs[i];
<<<<<<< HEAD
		var fileType = fileName.split("?").shift().split(".").pop().toLowerCase();
=======

        //first see if we have a data URI scheme..
        var fileType = this._getDataType(fileName);

        //if not, assume it's a file URI
        if (!fileType)
            fileType = fileName.split(".").pop().toLowerCase();
>>>>>>> be6e77b1

        var loaderClass = this.loadersByType[fileType];
        if(!loaderClass)
            throw new Error(fileType + " is an unsupported file type");

        var loader = new loaderClass(fileName, this.crossorigin);

        loader.addEventListener("loaded", function()
        {
            scope.onAssetLoaded();
        });
        loader.load();
	}
};

/**
 * Invoked after each file is loaded
 *
 * @method onAssetLoaded
 * @private
 */
PIXI.AssetLoader.prototype.onAssetLoaded = function()
{
    this.loadCount--;
	this.dispatchEvent({type: "onProgress", content: this});
	if(this.onProgress) this.onProgress();

	if(this.loadCount == 0)
	{
		this.dispatchEvent({type: "onComplete", content: this});
		if(this.onComplete) this.onComplete();
	}
};
<|MERGE_RESOLUTION|>--- conflicted
+++ resolved
@@ -112,17 +112,12 @@
     for (var i=0; i < this.assetURLs.length; i++)
 	{
 		var fileName = this.assetURLs[i];
-<<<<<<< HEAD
-		var fileType = fileName.split("?").shift().split(".").pop().toLowerCase();
-=======
-
         //first see if we have a data URI scheme..
         var fileType = this._getDataType(fileName);
 
         //if not, assume it's a file URI
         if (!fileType)
-            fileType = fileName.split(".").pop().toLowerCase();
->>>>>>> be6e77b1
+            fileType = fileName.split("?").shift().split(".").pop().toLowerCase();
 
         var loaderClass = this.loadersByType[fileType];
         if(!loaderClass)
