--- conflicted
+++ resolved
@@ -6,7 +6,7 @@
 
 // an instance of the gl context..
 // only one at the moment :/
-PIXI.gl = null;
+PIXI.gl;
 
 /**
  * the WebGLRenderer is draws the stage and all its content onto a webGL enabled canvas. This renderer
@@ -32,73 +32,43 @@
     this.width = width || 800;
     this.height = height || 600;
 
-<<<<<<< HEAD
-	this.view = view || document.createElement( 'canvas' ); 
-=======
-    this.view = view || document.createElement( 'canvas' );
->>>>>>> 67d0c577
+    this.view = view || document.createElement( 'canvas' ); 
     this.view.width = this.width;
     this.view.height = this.height;
 
-<<<<<<< HEAD
-	// deal with losing context..	
-=======
-    // deal with losing context..
->>>>>>> 67d0c577
+    // deal with losing context..   
     var scope = this;
     this.view.addEventListener('webglcontextlost', function(event) { scope.handleContextLost(event); }, false)
     this.view.addEventListener('webglcontextrestored', function(event) { scope.handleContextRestored(event); }, false)
 
     this.batchs = [];
 
-<<<<<<< HEAD
-	var options = {
-		alpha: this.transparent,
-		antialias:!!antialias, // SPEED UP??
-		premultipliedAlpha:false,
-		stencil:true
-	}
-
-	//try 'experimental-webgl'
-	try {
-		PIXI.gl = this.gl = this.view.getContext("experimental-webgl",  options);
-	} catch (e) {
-		//try 'webgl'
-		try {
-			PIXI.gl = this.gl = this.view.getContext("webgl",  options);
-		} catch (e) {
-			// fail, not able to get a context
-			throw new Error(" This browser does not support webGL. Try using the canvas renderer" + this);
-		}
-	}
+    var options = {
+        alpha: this.transparent,
+        antialias:!!antialias, // SPEED UP??
+        premultipliedAlpha:false,
+        stencil:true
+    }
+
+    //try 'experimental-webgl'
+    try {
+        PIXI.gl = this.gl = this.view.getContext("experimental-webgl",  options);
+    } catch (e) {
+        //try 'webgl'
+        try {
+            PIXI.gl = this.gl = this.view.getContext("webgl",  options);
+        } catch (e) {
+            // fail, not able to get a context
+            throw new Error(" This browser does not support webGL. Try using the canvas renderer" + this);
+        }
+    }
 
     PIXI.initDefaultShaders();
  
 
-	
+    
 
    // PIXI.activateDefaultShader();
-=======
-    try
-    {
-        PIXI.gl = this.gl = this.view.getContext("experimental-webgl",  {
-             alpha: this.transparent,
-             antialias:!!antialias, // SPEED UP??
-             premultipliedAlpha:false,
-             stencil:true
-        });
-    }
-    catch (e)
-    {
-        throw new Error(" This browser does not support webGL. Try using the canvas renderer" + this);
-    }
-
-    PIXI.initPrimitiveShader();
-    PIXI.initDefaultShader();
-    PIXI.initDefaultStripShader();
-
-    PIXI.activateDefaultShader();
->>>>>>> 67d0c577
 
     var gl = this.gl;
     
@@ -122,7 +92,7 @@
     this.resize(this.width, this.height);
     this.contextLost = false;
 
-	//PIXI.pushShader(PIXI.defaultShader);
+    //PIXI.pushShader(PIXI.defaultShader);
 
     this.stageRenderGroup = new PIXI.WebGLRenderGroup(this.gl, this.transparent);
   //  this.stageRenderGroup. = this.transparent
@@ -141,7 +111,7 @@
  */
 PIXI.WebGLRenderer.getBatch = function()
 {
-    if(!PIXI._batchs.length)
+    if(PIXI._batchs.length == 0)
     {
         return new PIXI.WebGLBatch(PIXI.WebGLRenderer.gl);
     }
@@ -161,13 +131,8 @@
  */
 PIXI.WebGLRenderer.returnBatch = function(batch)
 {
-<<<<<<< HEAD
-	batch.clean();	
-	PIXI._batchs.push(batch);
-=======
-    batch.clean();
+    batch.clean();  
     PIXI._batchs.push(batch);
->>>>>>> 67d0c577
 }
 
 /**
@@ -178,72 +143,9 @@
  */
 PIXI.WebGLRenderer.prototype.render = function(stage)
 {
-<<<<<<< HEAD
-	if(this.contextLost)return;
-	
-	
-	// if rendering a new stage clear the batchs..
-	if(this.__stage !== stage)
-	{
-		// TODO make this work
-		// dont think this is needed any more?
-		this.__stage = stage;
-		this.stageRenderGroup.setRenderable(stage);
-	}
-
-	// update any textures	
-	PIXI.WebGLRenderer.updateTextures();
-		
-	// update the scene graph	
-	PIXI.visibleCount++;
-	stage.updateTransform();
-	
-	var gl = this.gl;
-	
-	// -- Does this need to be set every frame? -- //
-	gl.colorMask(true, true, true, this.transparent); 
-	gl.viewport(0, 0, this.width, this.height);	
-	
-   	gl.bindFramebuffer(gl.FRAMEBUFFER, null);
-		
-	gl.clearColor(stage.backgroundColorSplit[0],stage.backgroundColorSplit[1],stage.backgroundColorSplit[2], !this.transparent);     
-	gl.clear(gl.COLOR_BUFFER_BIT);
-
-	// HACK TO TEST
-	
-	this.stageRenderGroup.backgroundColor = stage.backgroundColorSplit;
-	
-	PIXI.projection.x =  this.width/2;
-	PIXI.projection.y =  -this.height/2;
-	
-	this.stageRenderGroup.render(PIXI.projection);
-	
-	// interaction
-	// run interaction!
-	if(stage.interactive)
-	{
-		//need to add some events!
-		if(!stage._interactiveEventsAdded)
-		{
-			stage._interactiveEventsAdded = true;
-			stage.interactionManager.setTarget(this);
-		}
-	}
-	
-	// after rendering lets confirm all frames that have been uodated..
-	if(PIXI.Texture.frameUpdates.length > 0)
-	{
-		for (var i=0; i < PIXI.Texture.frameUpdates.length; i++) 
-		{
-		  	PIXI.Texture.frameUpdates[i].updateFrame = false;
-		};
-		
-		PIXI.Texture.frameUpdates = [];
-	}
-=======
     if(this.contextLost)return;
-
-
+    
+    
     // if rendering a new stage clear the batchs..
     if(this.__stage !== stage)
     {
@@ -253,38 +155,33 @@
         this.stageRenderGroup.setRenderable(stage);
     }
 
-    // TODO not needed now...
-    // update children if need be
-    // best to remove first!
-    /*for (var i=0; i < stage.__childrenRemoved.length; i++)
-    {
-        var group = stage.__childrenRemoved[i].__renderGroup
-        if(group)group.removeDisplayObject(stage.__childrenRemoved[i]);
-    }*/
-
-    // update any textures
+    // update any textures  
     PIXI.WebGLRenderer.updateTextures();
-
-    // update the scene graph
+        
+    // update the scene graph   
     PIXI.visibleCount++;
     stage.updateTransform();
-
+    
     var gl = this.gl;
-
+    
     // -- Does this need to be set every frame? -- //
-    gl.colorMask(true, true, true, this.transparent);
-    gl.viewport(0, 0, this.width, this.height);
-
+    gl.colorMask(true, true, true, this.transparent); 
+    gl.viewport(0, 0, this.width, this.height); 
+    
     gl.bindFramebuffer(gl.FRAMEBUFFER, null);
-
-    gl.clearColor(stage.backgroundColorSplit[0],stage.backgroundColorSplit[1],stage.backgroundColorSplit[2], !this.transparent);
+        
+    gl.clearColor(stage.backgroundColorSplit[0],stage.backgroundColorSplit[1],stage.backgroundColorSplit[2], !this.transparent);     
     gl.clear(gl.COLOR_BUFFER_BIT);
 
     // HACK TO TEST
-
-    // this.stageRenderGroup.backgroundColor = stage.backgroundColorSplit;
+    
+    this.stageRenderGroup.backgroundColor = stage.backgroundColorSplit;
+    
+    PIXI.projection.x =  this.width/2;
+    PIXI.projection.y =  -this.height/2;
+    
     this.stageRenderGroup.render(PIXI.projection);
-
+    
     // interaction
     // run interaction!
     if(stage.interactive)
@@ -296,18 +193,17 @@
             stage.interactionManager.setTarget(this);
         }
     }
-
+    
     // after rendering lets confirm all frames that have been uodated..
     if(PIXI.Texture.frameUpdates.length > 0)
     {
-        for (var i = 0, l = PIXI.Texture.frameUpdates.length; i < l; i++)
+        for (var i=0; i < PIXI.Texture.frameUpdates.length; i++) 
         {
             PIXI.Texture.frameUpdates[i].updateFrame = false;
-        }
-
+        };
+        
         PIXI.Texture.frameUpdates = [];
     }
->>>>>>> 67d0c577
 }
 
 /**
@@ -320,10 +216,8 @@
 PIXI.WebGLRenderer.updateTextures = function()
 {
     //TODO break this out into a texture manager...
-    for (var i = 0, l = PIXI.texturesToUpdate.length; i < l; i++)
-        PIXI.WebGLRenderer.updateTexture(PIXI.texturesToUpdate[i]);
-    for (i = 0, l = PIXI.texturesToDestroy.length; i < l; i++)
-        PIXI.WebGLRenderer.destroyTexture(PIXI.texturesToDestroy[i]);
+    for (var i=0; i < PIXI.texturesToUpdate.length; i++) PIXI.WebGLRenderer.updateTexture(PIXI.texturesToUpdate[i]);
+    for (var i=0; i < PIXI.texturesToDestroy.length; i++) PIXI.WebGLRenderer.destroyTexture(PIXI.texturesToDestroy[i]);
     PIXI.texturesToUpdate = [];
     PIXI.texturesToDestroy = [];
 }
@@ -338,43 +232,9 @@
  */
 PIXI.WebGLRenderer.updateTexture = function(texture)
 {
-<<<<<<< HEAD
-	//TODO break this out into a texture manager...
-	var gl = PIXI.gl;
-	
-	if(!texture._glTexture)
-	{
-		texture._glTexture = gl.createTexture();
-	}
-
-	if(texture.hasLoaded)
-	{
-		gl.bindTexture(gl.TEXTURE_2D, texture._glTexture);
-	 	gl.pixelStorei(gl.UNPACK_PREMULTIPLY_ALPHA_WEBGL, true);
-
-		gl.texImage2D(gl.TEXTURE_2D, 0, gl.RGBA, gl.RGBA, gl.UNSIGNED_BYTE, texture.source);
-		gl.texParameteri(gl.TEXTURE_2D, gl.TEXTURE_MAG_FILTER, gl.LINEAR);
-		gl.texParameteri(gl.TEXTURE_2D, gl.TEXTURE_MIN_FILTER, gl.LINEAR);
-
-		// reguler...
-
-		if(!texture._powerOf2)
-		{
-			gl.texParameteri(gl.TEXTURE_2D, gl.TEXTURE_WRAP_S, gl.CLAMP_TO_EDGE);
-			gl.texParameteri(gl.TEXTURE_2D, gl.TEXTURE_WRAP_T, gl.CLAMP_TO_EDGE);
-		}
-		else
-		{
-			gl.texParameteri(gl.TEXTURE_2D, gl.TEXTURE_WRAP_S, gl.REPEAT);
-			gl.texParameteri(gl.TEXTURE_2D, gl.TEXTURE_WRAP_T, gl.REPEAT);
-		}
-
-		gl.bindTexture(gl.TEXTURE_2D, null);
-	}
-=======
     //TODO break this out into a texture manager...
     var gl = PIXI.gl;
-
+    
     if(!texture._glTexture)
     {
         texture._glTexture = gl.createTexture();
@@ -404,7 +264,6 @@
 
         gl.bindTexture(gl.TEXTURE_2D, null);
     }
->>>>>>> 67d0c577
 }
 
 /**
@@ -441,24 +300,15 @@
     this.view.width = width;
     this.view.height = height;
 
-<<<<<<< HEAD
-	this.gl.viewport(0, 0, this.width, this.height);	
-=======
-    this.gl.viewport(0, 0, this.width, this.height);
->>>>>>> 67d0c577
+    this.gl.viewport(0, 0, this.width, this.height);    
 
     //var projectionMatrix = this.projectionMatrix;
 
-<<<<<<< HEAD
-	PIXI.projection.x =  this.width/2;
-	PIXI.projection.y =  -this.height/2;
-	
-	//PIXI.size.x =  this.width/2;
-	//PIXI.size.y =  -this.height/2;
-=======
     PIXI.projection.x =  this.width/2;
-    PIXI.projection.y =  this.height/2;
->>>>>>> 67d0c577
+    PIXI.projection.y =  -this.height/2;
+    
+    //PIXI.size.x =  this.width/2;
+    //PIXI.size.y =  -this.height/2;
 
 //  projectionMatrix[0] = 2/this.width;
 //  projectionMatrix[5] = -2/this.height;
@@ -488,45 +338,24 @@
  */
 PIXI.WebGLRenderer.prototype.handleContextRestored = function(event)
 {
-<<<<<<< HEAD
-	this.gl = this.view.getContext("experimental-webgl",  {  	
-		alpha: true
-    });
-
-	this.initShaders();	
-
-	for(var key in PIXI.TextureCache) 
-	{
-        	var texture = PIXI.TextureCache[key].baseTexture;
-        	texture._glTexture = null;
-        	PIXI.WebGLRenderer.updateTexture(texture);
-	};
-
-	for (var i=0; i <  this.batchs.length; i++) 
-	{
-		this.batchs[i].restoreLostContext(this.gl)//
-		this.batchs[i].dirty = true;
-	};
-=======
-    this.gl = this.view.getContext("experimental-webgl",  {
+    this.gl = this.view.getContext("experimental-webgl",  {     
         alpha: true
     });
 
-    this.initShaders();
-
-    for(var key in PIXI.TextureCache)
+    this.initShaders(); 
+
+    for(var key in PIXI.TextureCache) 
     {
             var texture = PIXI.TextureCache[key].baseTexture;
             texture._glTexture = null;
             PIXI.WebGLRenderer.updateTexture(texture);
-    }
-
-    for (var i = 0, l = this.batchs.length; i < l; i++)
+    };
+
+    for (var i=0; i <  this.batchs.length; i++) 
     {
         this.batchs[i].restoreLostContext(this.gl)//
         this.batchs[i].dirty = true;
-    }
->>>>>>> 67d0c577
+    };
 
     PIXI._restoreBatchs(this.gl);
 
