/**
 * @author Mat Groves http://matgroves.com/ @Doormat23
 */
 
 /**
 * The interaction manager deals with mouse and touch events. Any DisplayObject can be interactive
 * This manager also supports multitouch.
 *
 * @class InteractionManager
 * @constructor
 * @param stage {Stage} The stage to handle interactions
 */
PIXI.InteractionManager = function(stage)
{
	/**
	 * a refference to the stage
	 *
	 * @property stage
	 * @type Stage
	 */
	this.stage = stage;

	/**
	 * the mouse data
	 *
	 * @property mouse
	 * @type InteractionData
	 */
	this.mouse = new PIXI.InteractionData();

	/**
	 * an object that stores current touches (InteractionData) by id reference
	 *
	 * @property touchs
	 * @type Object
	 */
	this.touchs = {};


	
	// helpers
	this.tempPoint = new PIXI.Point();
	//this.tempMatrix =  mat3.create();

	this.mouseoverEnabled = true;

	//tiny little interactiveData pool!
	this.pool = [];

	this.interactiveItems = [];
	this.interactionDOMElement = null;

	//this will make it so that you dont have to call bind all the time
	this.onMouseMove = this.onMouseMove.bind( this );
	this.onMouseDown = this.onMouseDown.bind(this);
	this.onMouseOut = this.onMouseOut.bind(this);
	this.onMouseUp = this.onMouseUp.bind(this);

	this.onTouchStart = this.onTouchStart.bind(this);
	this.onTouchEnd = this.onTouchEnd.bind(this);
	this.onTouchMove = this.onTouchMove.bind(this);
<<<<<<< HEAD
	
	
=======

>>>>>>> da4c67d3
	this.last = 0;
}

// constructor
PIXI.InteractionManager.prototype.constructor = PIXI.InteractionManager;

/**
 * Collects an interactive sprite recursively to have their interactions managed
 *
 * @method collectInteractiveSprite
 * @param displayObject {DisplayObject} the displayObject to collect
 * @param iParent {DisplayObject}
 * @private
 */
PIXI.InteractionManager.prototype.collectInteractiveSprite = function(displayObject, iParent)
{
	var children = displayObject.children;
	var length = children.length;
	
	/// make an interaction tree... {item.__interactiveParent}
	for (var i = length-1; i >= 0; i--)
	{
		var child = children[i];
		
//		if(child.visible) {
			// push all interactive bits
			if(child.interactive)
			{
				iParent.interactiveChildren = true;
				//child.__iParent = iParent;
				this.interactiveItems.push(child);

				if(child.children.length > 0)
				{
					this.collectInteractiveSprite(child, child);
				}
			}
			else
			{
				child.__iParent = null;

				if(child.children.length > 0)
				{
					this.collectInteractiveSprite(child, iParent);
				}
			}
//		}
	}
}

/**
 * Sets the target for event delegation
 *
 * @method setTarget
 * @param target {WebGLRenderer|CanvasRenderer} the renderer to bind events to
 * @private
 */
PIXI.InteractionManager.prototype.setTarget = function(target)
{
	this.target = target;

	//check if the dom element has been set. If it has don't do anything
	if( this.interactionDOMElement === null ) {

		this.setTargetDomElement( target.view );
	}

 	document.body.addEventListener('mouseup',  this.onMouseUp, true);
}


/**
 * Sets the dom element which will receive mouse/touch events. This is useful for when you have other DOM
 * elements ontop of the renderers Canvas element. With this you'll be able to delegate another dom element
 * to receive those events
 *
 * @method setTargetDomElement
 * @param domElement {DOMElement} the dom element which will receive mouse and touch events
 * @private
 */
PIXI.InteractionManager.prototype.setTargetDomElement = function(domElement)
{
	//remove previouse listeners
	if( this.interactionDOMElement !== null ) 
	{
		this.interactionDOMElement.style['-ms-content-zooming'] = '';
    	this.interactionDOMElement.style['-ms-touch-action'] = '';

		this.interactionDOMElement.removeEventListener('mousemove',  this.onMouseMove, true);
		this.interactionDOMElement.removeEventListener('mousedown',  this.onMouseDown, true);
	 	this.interactionDOMElement.removeEventListener('mouseout',   this.onMouseOut, true);

	 	// aint no multi touch just yet!
		this.interactionDOMElement.removeEventListener('touchstart', this.onTouchStart, true);
		this.interactionDOMElement.removeEventListener('touchend', this.onTouchEnd, true);
		this.interactionDOMElement.removeEventListener('touchmove', this.onTouchMove, true);
	}


	if (window.navigator.msPointerEnabled) 
	{
		// time to remove some of that zoom in ja..
		domElement.style['-ms-content-zooming'] = 'none';
    	domElement.style['-ms-touch-action'] = 'none';
    
		// DO some window specific touch!
	}

	this.interactionDOMElement = domElement;

	domElement.addEventListener('mousemove',  this.onMouseMove, true);
	domElement.addEventListener('mousedown',  this.onMouseDown, true);
 	domElement.addEventListener('mouseout',   this.onMouseOut, true);

 	// aint no multi touch just yet!
	domElement.addEventListener('touchstart', this.onTouchStart, true);
	domElement.addEventListener('touchend', this.onTouchEnd, true);
	domElement.addEventListener('touchmove', this.onTouchMove, true);
}


/**
 * updates the state of interactive objects
 *
 * @method update
 * @private
 */
PIXI.InteractionManager.prototype.update = function()
{
	if(!this.target)return;
	
	// frequency of 30fps??
	var now = Date.now();
	var diff = now - this.last;
	diff = (diff * 30) / 1000;
	if(diff < 1)return;
	this.last = now;
	//
	
	// ok.. so mouse events??
	// yes for now :)
	// OPTIMSE - how often to check??
	if(this.dirty)
	{
		this.dirty = false;
		
		var len = this.interactiveItems.length;
		
		for (var i=0; i < len; i++) {
		  this.interactiveItems[i].interactiveChildren = false;
		}
		
		this.interactiveItems = [];
		
		if(this.stage.interactive)this.interactiveItems.push(this.stage);
		// go through and collect all the objects that are interactive..
		this.collectInteractiveSprite(this.stage, this.stage);
	}
	
	// loop through interactive objects!
	var length = this.interactiveItems.length;
	
	this.interactionDOMElement.style.cursor = "inherit";
				
	for (var i = 0; i < length; i++)
	{
		var item = this.interactiveItems[i];
		
		
		//if(!item.visible)continue;
		
		// OPTIMISATION - only calculate every time if the mousemove function exists..
		// OK so.. does the object have any other interactive functions?
		// hit-test the clip!
		
		
		if(item.mouseover || item.mouseout || item.buttonMode)
		{
			// ok so there are some functions so lets hit test it..
			item.__hit = this.hitTest(item, this.mouse);
			this.mouse.target = item;
			// ok so deal with interactions..
			// loks like there was a hit!
			if(item.__hit)
			{
				if(item.buttonMode) this.interactionDOMElement.style.cursor = item.defaultCursor;	
				
				if(!item.__isOver)
				{
					
					if(item.mouseover)item.mouseover(this.mouse);
					item.__isOver = true;	
				}
			}
			else
			{
				if(item.__isOver)
				{
					// roll out!
					if(item.mouseout)item.mouseout(this.mouse);
					item.__isOver = false;	
				}
			}
		}
		
		// --->
	}
}

/**
 * Is called when the mouse moves accross the renderer element
 *
 * @method onMouseMove
 * @param event {Event} The DOM event of the mouse moving
 * @private
 */
PIXI.InteractionManager.prototype.onMouseMove = function(event)
{
	this.mouse.originalEvent = event || window.event; //IE uses window.event
	// TODO optimize by not check EVERY TIME! maybe half as often? //
	var rect = this.interactionDOMElement.getBoundingClientRect();
	
	this.mouse.global.x = (event.clientX - rect.left) * (this.target.width / rect.width);
	this.mouse.global.y = (event.clientY - rect.top) * ( this.target.height / rect.height);
	
	var length = this.interactiveItems.length;
	var global = this.mouse.global;
	
	
	for (var i = 0; i < length; i++)
	{
		var item = this.interactiveItems[i];
		
		if(item.mousemove)
		{
			//call the function!
			item.mousemove(this.mouse);
		}
	}
}

/**
 * Is called when the mouse button is pressed down on the renderer element
 *
 * @method onMouseDown
 * @param event {Event} The DOM event of a mouse button being pressed down
 * @private
 */
PIXI.InteractionManager.prototype.onMouseDown = function(event)
{
	this.mouse.originalEvent = event || window.event; //IE uses window.event
	
	// loop through inteaction tree...
	// hit test each item! -> 
	// get interactive items under point??
	//stage.__i
	var length = this.interactiveItems.length;
	var global = this.mouse.global;
	
	var index = 0;
	var parent = this.stage;
	
	// while 
	// hit test 
	for (var i = 0; i < length; i++)
	{
		var item = this.interactiveItems[i];
		
		if(item.mousedown || item.click)
		{
			item.__mouseIsDown = true;
			item.__hit = this.hitTest(item, this.mouse);
			
			if(item.__hit)
			{
				//call the function!
				if(item.mousedown)item.mousedown(this.mouse);
				item.__isDown = true;
				
				// just the one!
				if(!item.interactiveChildren)break;
			}
		}
	}
}


PIXI.InteractionManager.prototype.onMouseOut = function(event)
{
	var length = this.interactiveItems.length;
	
	this.interactionDOMElement.style.cursor = "inherit";
				
	for (var i = 0; i < length; i++)
	{
		var item = this.interactiveItems[i];
		
		if(item.__isOver)
		{
			this.mouse.target = item;
			if(item.mouseout)item.mouseout(this.mouse);
			item.__isOver = false;	
		}
	}
}

/**
 * Is called when the mouse button is released on the renderer element
 *
 * @method onMouseUp
 * @param event {Event} The DOM event of a mouse button being released
 * @private
 */
PIXI.InteractionManager.prototype.onMouseUp = function(event)
{
	this.mouse.originalEvent = event || window.event; //IE uses window.event
	
	var global = this.mouse.global;
	
	
	var length = this.interactiveItems.length;
	var up = false;
	
	for (var i = 0; i < length; i++)
	{
		var item = this.interactiveItems[i];
		
		if(item.mouseup || item.mouseupoutside || item.click)
		{
			item.__hit = this.hitTest(item, this.mouse);
			
			if(item.__hit && !up)
			{
				//call the function!
				if(item.mouseup)
				{
					item.mouseup(this.mouse);
				}
				if(item.__isDown)
				{
					if(item.click)item.click(this.mouse);
				}
				
				if(!item.interactiveChildren)up = true;
			}
			else
			{
				if(item.__isDown)
				{
					if(item.mouseupoutside)item.mouseupoutside(this.mouse);
				}
			}
		
			item.__isDown = false;	
		}
	}
}

/**
 * Tests if the current mouse coords hit a sprite
 *
 * @method hitTest
 * @param item {DisplayObject} The displayObject to test for a hit
 * @param interactionData {InteractionData} The interactiondata object to update in the case of a hit
 * @private
 */
PIXI.InteractionManager.prototype.hitTest = function(item, interactionData)
{
	var global = interactionData.global;
	
	if(item.vcount !== PIXI.visibleCount)return false;

	var isSprite = (item instanceof PIXI.Sprite),
		worldTransform = item.worldTransform,
		a00 = worldTransform[0], a01 = worldTransform[1], a02 = worldTransform[2],
		a10 = worldTransform[3], a11 = worldTransform[4], a12 = worldTransform[5],
		id = 1 / (a00 * a11 + a01 * -a10),
		x = a11 * id * global.x + -a01 * id * global.y + (a12 * a01 - a02 * a11) * id,
		y = a00 * id * global.y + -a10 * id * global.x + (-a12 * a00 + a02 * a10) * id;

	interactionData.target = item;
	
	//a sprite or display object with a hit area defined
	if(item.hitArea && item.hitArea.contains) {
		if(item.hitArea.contains(x, y)) {
			//if(isSprite)
			interactionData.target = item;

			return true;
		}
		
		return false;
	}
	// a sprite with no hitarea defined
	else if(isSprite)
	{
		var width = item.texture.frame.width,
			height = item.texture.frame.height,
			x1 = -width * item.anchor.x,
			y1;
		
		if(x > x1 && x < x1 + width)
		{
			y1 = -height * item.anchor.y;
		
			if(y > y1 && y < y1 + height)
			{
				// set the target property if a hit is true!
				interactionData.target = item
				return true;
			}
		}
	}

	var length = item.children.length;
	
	for (var i = 0; i < length; i++)
	{
		var tempItem = item.children[i];
		var hit = this.hitTest(tempItem, interactionData);
		if(hit)
		{
			// hmm.. TODO SET CORRECT TARGET?
			interactionData.target = item
			return true;
		}
	}

	return false;	
}

/**
 * Is called when a touch is moved accross the renderer element
 *
 * @method onTouchMove
 * @param event {Event} The DOM event of a touch moving accross the renderer view
 * @private
 */
PIXI.InteractionManager.prototype.onTouchMove = function(event)
{
	var rect = this.interactionDOMElement.getBoundingClientRect();
	var changedTouches = event.changedTouches;
	
	for (var i=0; i < changedTouches.length; i++) 
	{
		var touchEvent = changedTouches[i];
		var touchData = this.touchs[touchEvent.identifier];
		touchData.originalEvent =  event || window.event;
		
		// update the touch position
		touchData.global.x = (touchEvent.clientX - rect.left) * (this.target.width / rect.width);
		touchData.global.y = (touchEvent.clientY - rect.top)  * (this.target.height / rect.height);
	}
	
	var length = this.interactiveItems.length;
	for (var i = 0; i < length; i++)
	{
		var item = this.interactiveItems[i];
		if(item.touchmove)item.touchmove(touchData);
	}
}

/**
 * Is called when a touch is started on the renderer element
 *
 * @method onTouchStart
 * @param event {Event} The DOM event of a touch starting on the renderer view
 * @private
 */
PIXI.InteractionManager.prototype.onTouchStart = function(event)
{
	var rect = this.interactionDOMElement.getBoundingClientRect();
	
	var changedTouches = event.changedTouches;
	for (var i=0; i < changedTouches.length; i++) 
	{
		var touchEvent = changedTouches[i];
		
		var touchData = this.pool.pop();
		if(!touchData)touchData = new PIXI.InteractionData();
		
		touchData.originalEvent =  event || window.event;
		
		this.touchs[touchEvent.identifier] = touchData;
		touchData.global.x = (touchEvent.clientX - rect.left) * (this.target.width / rect.width);
		touchData.global.y = (touchEvent.clientY - rect.top)  * (this.target.height / rect.height);
		
		var length = this.interactiveItems.length;
		
		for (var j = 0; j < length; j++)
		{
			var item = this.interactiveItems[j];
			
			if(item.touchstart || item.tap)
			{
				item.__hit = this.hitTest(item, touchData);
				
				if(item.__hit)
				{
					//call the function!
					if(item.touchstart)item.touchstart(touchData);
					item.__isDown = true;
					item.__touchData = touchData;
					
					if(!item.interactiveChildren)break;
				}
			}
		}
	}
}

/**
 * Is called when a touch is ended on the renderer element
 *
 * @method onTouchEnd
 * @param event {Event} The DOM event of a touch ending on the renderer view
 * @private
 */
PIXI.InteractionManager.prototype.onTouchEnd = function(event)
{
	//this.mouse.originalEvent = event || window.event; //IE uses window.event
	var rect = this.interactionDOMElement.getBoundingClientRect();
	var changedTouches = event.changedTouches;
	
	for (var i=0; i < changedTouches.length; i++) 
	{
		var touchEvent = changedTouches[i];
		var touchData = this.touchs[touchEvent.identifier];
		var up = false;
		touchData.global.x = (touchEvent.clientX - rect.left) * (this.target.width / rect.width);
		touchData.global.y = (touchEvent.clientY - rect.top)  * (this.target.height / rect.height);
		
		var length = this.interactiveItems.length;
		for (var j = 0; j < length; j++)
		{
			var item = this.interactiveItems[j];
			var itemTouchData = item.__touchData; // <-- Here!
			item.__hit = this.hitTest(item, touchData);
		
			if(itemTouchData == touchData)
			{
				// so this one WAS down...
				touchData.originalEvent =  event || window.event;
				// hitTest??
				
				if(item.touchend || item.tap)
				{
					if(item.__hit && !up)
					{
						if(item.touchend)item.touchend(touchData);
						if(item.__isDown)
						{
							if(item.tap)item.tap(touchData);
						}
						
						if(!item.interactiveChildren)up = true;
					}
					else
					{
						if(item.__isDown)
						{
							if(item.touchendoutside)item.touchendoutside(touchData);
						}
					}
					
					item.__isDown = false;
				}
				
				item.__touchData = null;
					
			}
			else
			{
				
			}
		}
		// remove the touch..
		this.pool.push(touchData);
		this.touchs[touchEvent.identifier] = null;
	}
}

/**
 * Holds all information related to an Interaction event
 *
 * @class InteractionData
 * @constructor
 */
PIXI.InteractionData = function()
{
	/**
	 * This point stores the global coords of where the touch/mouse event happened
	 *
	 * @property global 
	 * @type Point
	 */
	this.global = new PIXI.Point();
	
	// this is here for legacy... but will remove
	this.local = new PIXI.Point();

	/**
	 * The target Sprite that was interacted with
	 *
	 * @property target
	 * @type Sprite
	 */
	this.target;

	/**
	 * When passed to an event handler, this will be the original DOM Event that was captured
	 *
	 * @property originalEvent
	 * @type Event
	 */
	this.originalEvent;
}

/**
 * This will return the local coords of the specified displayObject for this InteractionData
 *
 * @method getLocalPosition
 * @param displayObject {DisplayObject} The DisplayObject that you would like the local coords off
 * @return {Point} A point containing the coords of the InteractionData position relative to the DisplayObject
 */
PIXI.InteractionData.prototype.getLocalPosition = function(displayObject)
{
	var worldTransform = displayObject.worldTransform;
	var global = this.global;
	
	// do a cheeky transform to get the mouse coords;
	var a00 = worldTransform[0], a01 = worldTransform[1], a02 = worldTransform[2],
        a10 = worldTransform[3], a11 = worldTransform[4], a12 = worldTransform[5],
        id = 1 / (a00 * a11 + a01 * -a10);
	// set the mouse coords...
	return new PIXI.Point(a11 * id * global.x + -a01 * id * global.y + (a12 * a01 - a02 * a11) * id,
							   a00 * id * global.y + -a10 * id * global.x + (-a12 * a00 + a02 * a10) * id)
}

// constructor
PIXI.InteractionData.prototype.constructor = PIXI.InteractionData;<|MERGE_RESOLUTION|>--- conflicted
+++ resolved
@@ -59,12 +59,6 @@
 	this.onTouchStart = this.onTouchStart.bind(this);
 	this.onTouchEnd = this.onTouchEnd.bind(this);
 	this.onTouchMove = this.onTouchMove.bind(this);
-<<<<<<< HEAD
-	
-	
-=======
-
->>>>>>> da4c67d3
 	this.last = 0;
 }
 
