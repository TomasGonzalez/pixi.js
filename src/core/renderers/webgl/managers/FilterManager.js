import WebGLManager from './WebGLManager';
import RenderTarget from '../utils/RenderTarget';
import Quad from '../utils/Quad';
import { Rectangle } from '../../../math';
import * as filterTransforms from '../filters/filterTransforms';
import bitTwiddle from 'bit-twiddle';

/**
 * @ignore
 * @class
 */
class FilterState
{
    /**
     *
     */
    constructor()
    {
        this.renderTarget = null;
        this.sourceFrame = new Rectangle();
        this.destinationFrame = new Rectangle();
        this.filters = [];
        this.target = null;
        this.resolution = 1;

        this.firstRun = true;
    }
}

/**
 * @class
 * @memberof PIXI
 * @extends PIXI.WebGLManager
 */
export default class FilterManager extends WebGLManager
{
    /**
     * @param {PIXI.WebGLRenderer} renderer - The renderer this manager works for.
     */
    constructor(renderer)
    {
        super(renderer);

        this.gl = this.renderer.gl;
        // know about sprites!
        this.quad = new Quad(this.gl, renderer.state.attribState);

        this.shaderCache = {};
        // todo add default!
        this.pool = {};

        this.filterData = null;
    }

    /**
     * Adds a new filter to the manager.
     *
     * @param {PIXI.DisplayObject} target - The target of the filter to render.
     * @param {PIXI.Filter[]} filters - The filters to apply.
     */
    pushFilter(target, filters)
    {
        const renderer = this.renderer;

        let filterData = this.filterData;

        if (!filterData)
        {
            filterData = this.renderer._activeRenderTarget.filterStack;

            // add new stack
            const filterState = new FilterState();

            filterState.sourceFrame = filterState.destinationFrame = this.renderer._activeRenderTarget.size;
            filterState.renderTarget = renderer._activeRenderTarget;

            this.renderer._activeRenderTarget.filterData = filterData = {
                index: 0,
                stack: [filterState],
            };

            this.filterData = filterData;
        }

        // get the current filter state..
        let currentState = filterData.stack[++filterData.index];

        if (!currentState)
        {
            currentState = filterData.stack[filterData.index] = new FilterState();
        }

        // for now we go off the filter of the first resolution..
        const resolution = filters[0].resolution;
        const padding = filters[0].padding | 0;
        const targetBounds = target.filterArea || target.getBounds(true);
        const sourceFrame = currentState.sourceFrame;
        const destinationFrame = currentState.destinationFrame;

        sourceFrame.x = ((targetBounds.x * resolution) | 0) / resolution;
        sourceFrame.y = ((targetBounds.y * resolution) | 0) / resolution;
        sourceFrame.width = ((targetBounds.width * resolution) | 0) / resolution;
        sourceFrame.height = ((targetBounds.height * resolution) | 0) / resolution;

        if (filterData.stack[0].renderTarget.transform)
        { //

            // TODO we should fit the rect around the transform..
        }
        else
        {
            sourceFrame.fit(filterData.stack[0].destinationFrame);
        }

        // lets apply the padding After we fit the element to the screen.
        // this should stop the strange side effects that can occur when cropping to the edges
        sourceFrame.pad(padding);

        destinationFrame.width = sourceFrame.width;
        destinationFrame.height = sourceFrame.height;

        // lets play the padding after we fit the element to the screen.
        // this should stop the strange side effects that can occur when cropping to the edges

        const renderTarget = this.getPotRenderTarget(renderer.gl, sourceFrame.width, sourceFrame.height, resolution);

        currentState.target = target;
        currentState.filters = filters;
        currentState.resolution = resolution;
        currentState.renderTarget = renderTarget;

        // bind the render target to draw the shape in the top corner..

        renderTarget.setFrame(destinationFrame, sourceFrame);

        // bind the render target
        renderer.bindRenderTarget(renderTarget);
        renderTarget.clear();
    }

    /**
     * Pops off the filter and applies it.
     *
     */
    popFilter()
    {
        const filterData = this.filterData;

        const lastState = filterData.stack[filterData.index - 1];
        const currentState = filterData.stack[filterData.index];

        this.quad.map(currentState.renderTarget.size, currentState.sourceFrame).upload();

        const filters = currentState.filters;

        if (filters.length === 1)
        {
            filters[0].apply(this, currentState.renderTarget, lastState.renderTarget, false, currentState);
            this.freePotRenderTarget(currentState.renderTarget);
        }
        else
        {
            let flip = currentState.renderTarget;
            let flop = this.getPotRenderTarget(
                this.renderer.gl,
                currentState.sourceFrame.width,
                currentState.sourceFrame.height,
                currentState.resolution
            );

            flop.setFrame(currentState.destinationFrame, currentState.sourceFrame);

            // finally lets clear the render target before drawing to it..
            flop.clear();

            let i = 0;

            for (i = 0; i < filters.length - 1; ++i)
            {
                filters[i].apply(this, flip, flop, true, currentState);

                const t = flip;

                flip = flop;
                flop = t;
            }

            filters[i].apply(this, flip, lastState.renderTarget, false, currentState);

            this.freePotRenderTarget(flip);
            this.freePotRenderTarget(flop);
        }

        filterData.index--;

        if (filterData.index === 0)
        {
            this.filterData = null;
        }
    }

    /**
     * Draws a filter.
     *
     * @param {PIXI.Filter} filter - The filter to draw.
     * @param {PIXI.RenderTarget} input - The input render target.
     * @param {PIXI.RenderTarget} output - The target to output to.
     * @param {boolean} clear - Should the output be cleared before rendering to it
     */
    applyFilter(filter, input, output, clear)
    {
        const renderer = this.renderer;
        const gl = renderer.gl;

        renderer.bindShader(filter, true);

        // TODO theres a better way!
        // quad can be a mesh and we then should be able to pull this off without accessing the shader directly
        const shader = renderer.shaderManager.getGLShader();

        // TODO change quad to mesh..
        if (!this.firstRun)
        {
            this.firstRun = true;
            renderer.bindVao(null);

            this.quad.initVao(shader);
        }

        renderer.bindVao(this.quad.vao);

        renderer.bindRenderTarget(output);

        if (clear)
        {
            gl.disable(gl.SCISSOR_TEST);
            renderer.clear();// [1, 1, 1, 1]);
            gl.enable(gl.SCISSOR_TEST);
        }

        // in case the render target is being masked using a scissor rect
        if (output === renderer.maskManager.scissorRenderTarget)
        {
            renderer.maskManager.pushScissorMask(null, renderer.maskManager.scissorData);
        }

<<<<<<< HEAD
      //  renderer._bindGLShader(shader);

=======
        renderer.bindShader(shader);

        // free unit 0 for us, doesn't matter what was there
        // don't try to restore it, because syncUniforms can upload it to another slot
        // and it'll be a problem
        const tex = this.renderer.emptyTextures[0];

        this.renderer.boundTextures[0] = tex;
        // this syncs the pixi filters  uniforms with glsl uniforms
        this.syncUniforms(shader, filter);

        renderer.state.setBlendMode(filter.blendMode);

        gl.activeTexture(gl.TEXTURE0);
        gl.bindTexture(gl.TEXTURE_2D, input.texture.texture);

        this.quad.vao.draw(this.renderer.gl.TRIANGLES, 6, 0);

        gl.bindTexture(gl.TEXTURE_2D, tex._glTextures[this.renderer.CONTEXT_UID].texture);
    }

    /**
     * Uploads the uniforms of the filter.
     *
     * @param {GLShader} shader - The underlying gl shader.
     * @param {PIXI.Filter} filter - The filter we are synchronizing.
     */
    syncUniforms(shader, filter)
    {
        const uniformData = filter.uniformData;
        const uniforms = filter.uniforms;

        // 0 is reserved for the pixi texture so we start at 1!
        let textureCount = 1;
>>>>>>> 5827e82e
        let currentState;
        const uniforms = filter.uniforms;

        // filterArea and filterClamp that are handled by FilterManager directly
        // they must not appear in uniformData

        if (shader.uniforms.filterArea)
        {
            currentState = this.filterData.stack[this.filterData.index];

            const filterArea = shader.uniforms.filterArea;

            filterArea[0] = currentState.renderTarget.size.width;
            filterArea[1] = currentState.renderTarget.size.height;
            filterArea[2] = currentState.sourceFrame.x;
            filterArea[3] = currentState.sourceFrame.y;

            filter.uniforms.filterArea = filterArea;
        }

        // use this to clamp displaced texture coords so they belong to filterArea
        // see displacementFilter fragment shader for an example
        if (shader.uniforms.filterClamp)
        {
            currentState = currentState || this.filterData.stack[this.filterData.index];

            const filterClamp = shader.uniforms.filterClamp;

            filterClamp[0] = 0;
            filterClamp[1] = 0;
            filterClamp[2] = (currentState.sourceFrame.width - 1) / currentState.renderTarget.size.width;
            filterClamp[3] = (currentState.sourceFrame.height - 1) / currentState.renderTarget.size.height;

            filter.uniforms.filterClamp = filterClamp;
        }

        renderer.shaderManager.setUniforms(filter.uniforms);

        renderer.state.setBlendMode(filter.blendMode);

        // temporary bypass cache..
        const tex = this.renderer.boundTextures[0];

        gl.activeTexture(gl.TEXTURE0);
        gl.bindTexture(gl.TEXTURE_2D, input.texture.texture);

        this.quad.vao.draw(this.renderer.gl.TRIANGLES, 6, 0);

        // restore cache.
        gl.bindTexture(gl.TEXTURE_2D, tex._glTextures[this.renderer.CONTEXT_UID].texture);
    }

    /**
     * Gets a render target from the pool, or creates a new one.
     *
     * @param {boolean} clear - Should we clear the render texture when we get it?
     * @param {number} resolution - The resolution of the target.
     * @return {PIXI.RenderTarget} The new render target
     */
    getRenderTarget(clear, resolution)
    {
        const currentState = this.filterData.stack[this.filterData.index];
        const renderTarget = this.getPotRenderTarget(
            this.renderer.gl,
            currentState.sourceFrame.width,
            currentState.sourceFrame.height,
            resolution || currentState.resolution
        );

        renderTarget.setFrame(currentState.destinationFrame, currentState.sourceFrame);

        return renderTarget;
    }

    /**
     * Returns a render target to the pool.
     *
     * @param {PIXI.RenderTarget} renderTarget - The render target to return.
     */
    returnRenderTarget(renderTarget)
    {
        this.freePotRenderTarget(renderTarget);
    }

    /**
     * Calculates the mapped matrix.
     *
     * TODO playing around here.. this is temporary - (will end up in the shader)
     * this returns a matrix that will normalise map filter cords in the filter to screen space
     *
     * @param {PIXI.Matrix} outputMatrix - the matrix to output to.
     * @return {PIXI.Matrix} The mapped matrix.
     */
    calculateScreenSpaceMatrix(outputMatrix)
    {
        const currentState = this.filterData.stack[this.filterData.index];

        return filterTransforms.calculateScreenSpaceMatrix(
            outputMatrix,
            currentState.sourceFrame,
            currentState.renderTarget.size
        );
    }

    /**
     * Multiply vTextureCoord to this matrix to achieve (0,0,1,1) for filterArea
     *
     * @param {PIXI.Matrix} outputMatrix - The matrix to output to.
     * @return {PIXI.Matrix} The mapped matrix.
     */
    calculateNormalizedScreenSpaceMatrix(outputMatrix)
    {
        const currentState = this.filterData.stack[this.filterData.index];

        return filterTransforms.calculateNormalizedScreenSpaceMatrix(
            outputMatrix,
            currentState.sourceFrame,
            currentState.renderTarget.size,
            currentState.destinationFrame
        );
    }

    /**
     * This will map the filter coord so that a texture can be used based on the transform of a sprite
     *
     * @param {PIXI.Matrix} outputMatrix - The matrix to output to.
     * @param {PIXI.Sprite} sprite - The sprite to map to.
     * @return {PIXI.Matrix} The mapped matrix.
     */
    calculateSpriteMatrix(outputMatrix, sprite)
    {
        const currentState = this.filterData.stack[this.filterData.index];

        return filterTransforms.calculateSpriteMatrix(
            outputMatrix,
            currentState.sourceFrame,
            currentState.renderTarget.size,
            sprite
        );
    }

    /**
     * Destroys this Filter Manager.
     *
     */
    destroy()
    {
        this.shaderCache = {};
        this.emptyPool();
    }

    /**
     * Gets a Power-of-Two render texture.
     *
     * TODO move to a seperate class could be on renderer?
     * also - could cause issue with multiple contexts?
     *
     * @private
     * @param {WebGLRenderingContext} gl - The webgl rendering context
     * @param {number} minWidth - The minimum width of the render target.
     * @param {number} minHeight - The minimum height of the render target.
     * @param {number} resolution - The resolution of the render target.
     * @return {PIXI.RenderTarget} The new render target.
     */
    getPotRenderTarget(gl, minWidth, minHeight, resolution)
    {
        // TODO you could return a bigger texture if there is not one in the pool?
        minWidth = bitTwiddle.nextPow2(minWidth * resolution);
        minHeight = bitTwiddle.nextPow2(minHeight * resolution);

        const key = ((minWidth & 0xFFFF) << 16) | (minHeight & 0xFFFF);

        if (!this.pool[key])
        {
            this.pool[key] = [];
        }

        let renderTarget = this.pool[key].pop();

        // creating render target will cause texture to be bound!
        if (!renderTarget)
        {
            // temporary bypass cache..
            const tex = this.renderer.boundTextures[0];

            gl.activeTexture(gl.TEXTURE0);

            // internally - this will cause a texture to be bound..
            renderTarget = new RenderTarget(gl, minWidth, minHeight, null, 1);

            // set the current one back
            gl.bindTexture(gl.TEXTURE_2D, tex._glTextures[this.renderer.CONTEXT_UID].texture);
        }

        // manually tweak the resolution...
        // this will not modify the size of the frame buffer, just its resolution.
        renderTarget.resolution = resolution;
        renderTarget.defaultFrame.width = renderTarget.size.width = minWidth / resolution;
        renderTarget.defaultFrame.height = renderTarget.size.height = minHeight / resolution;
        renderTarget.attachStencilBuffer();

        return renderTarget;
    }

    /**
     * Empties the texture pool.
     *
     */
    emptyPool()
    {
        for (const i in this.pool)
        {
            const textures = this.pool[i];

            if (textures)
            {
                for (let j = 0; j < textures.length; j++)
                {
                    textures[j].destroy(true);
                }
            }
        }

        this.pool = {};
    }

    /**
     * Frees a render target back into the pool.
     *
     * @param {PIXI.RenderTarget} renderTarget - The renderTarget to free
     */
    freePotRenderTarget(renderTarget)
    {
        const minWidth = renderTarget.size.width * renderTarget.resolution;
        const minHeight = renderTarget.size.height * renderTarget.resolution;
        const key = ((minWidth & 0xFFFF) << 16) | (minHeight & 0xFFFF);

        this.pool[key].push(renderTarget);
    }
}<|MERGE_RESOLUTION|>--- conflicted
+++ resolved
@@ -2,6 +2,7 @@
 import RenderTarget from '../utils/RenderTarget';
 import Quad from '../utils/Quad';
 import { Rectangle } from '../../../math';
+import Shader from '../../../Shader';
 import * as filterTransforms from '../filters/filterTransforms';
 import bitTwiddle from 'bit-twiddle';
 
@@ -22,8 +23,6 @@
         this.filters = [];
         this.target = null;
         this.resolution = 1;
-
-        this.firstRun = true;
     }
 }
 
@@ -212,16 +211,28 @@
         const renderer = this.renderer;
         const gl = renderer.gl;
 
-        renderer.bindShader(filter, true);
-
-        // TODO theres a better way!
-        // quad can be a mesh and we then should be able to pull this off without accessing the shader directly
-        const shader = renderer.shaderManager.getGLShader();
-
-        // TODO change quad to mesh..
-        if (!this.firstRun)
-        {
-            this.firstRun = true;
+        let shader = filter.glShaders[renderer.CONTEXT_UID];
+
+        // cacheing..
+        if (!shader)
+        {
+            if (filter.glShaderKey)
+            {
+                shader = this.shaderCache[filter.glShaderKey];
+
+                if (!shader)
+                {
+                    shader = new Shader(this.gl, filter.vertexSrc, filter.fragmentSrc);
+
+                    filter.glShaders[renderer.CONTEXT_UID] = this.shaderCache[filter.glShaderKey] = shader;
+                }
+            }
+            else
+            {
+                shader = filter.glShaders[renderer.CONTEXT_UID] = new Shader(this.gl, filter.vertexSrc, filter.fragmentSrc);
+            }
+
+            // TODO - this only needs to be done once?
             renderer.bindVao(null);
 
             this.quad.initVao(shader);
@@ -244,10 +255,6 @@
             renderer.maskManager.pushScissorMask(null, renderer.maskManager.scissorData);
         }
 
-<<<<<<< HEAD
-      //  renderer._bindGLShader(shader);
-
-=======
         renderer.bindShader(shader);
 
         // free unit 0 for us, doesn't matter what was there
@@ -282,9 +289,7 @@
 
         // 0 is reserved for the pixi texture so we start at 1!
         let textureCount = 1;
->>>>>>> 5827e82e
         let currentState;
-        const uniforms = filter.uniforms;
 
         // filterArea and filterClamp that are handled by FilterManager directly
         // they must not appear in uniformData
@@ -300,7 +305,7 @@
             filterArea[2] = currentState.sourceFrame.x;
             filterArea[3] = currentState.sourceFrame.y;
 
-            filter.uniforms.filterArea = filterArea;
+            shader.uniforms.filterArea = filterArea;
         }
 
         // use this to clamp displaced texture coords so they belong to filterArea
@@ -316,23 +321,77 @@
             filterClamp[2] = (currentState.sourceFrame.width - 1) / currentState.renderTarget.size.width;
             filterClamp[3] = (currentState.sourceFrame.height - 1) / currentState.renderTarget.size.height;
 
-            filter.uniforms.filterClamp = filterClamp;
-        }
-
-        renderer.shaderManager.setUniforms(filter.uniforms);
-
-        renderer.state.setBlendMode(filter.blendMode);
-
-        // temporary bypass cache..
-        const tex = this.renderer.boundTextures[0];
-
-        gl.activeTexture(gl.TEXTURE0);
-        gl.bindTexture(gl.TEXTURE_2D, input.texture.texture);
-
-        this.quad.vao.draw(this.renderer.gl.TRIANGLES, 6, 0);
-
-        // restore cache.
-        gl.bindTexture(gl.TEXTURE_2D, tex._glTextures[this.renderer.CONTEXT_UID].texture);
+            shader.uniforms.filterClamp = filterClamp;
+        }
+
+        // TODO Cacheing layer..
+        for (const i in uniformData)
+        {
+            if (uniformData[i].type === 'sampler2D' && uniforms[i] !== 0)
+            {
+                if (uniforms[i].baseTexture)
+                {
+                    shader.uniforms[i] = this.renderer.bindTexture(uniforms[i].baseTexture, textureCount);
+                }
+                else
+                {
+                    shader.uniforms[i] = textureCount;
+
+                    // TODO
+                    // this is helpful as renderTargets can also be set.
+                    // Although thinking about it, we could probably
+                    // make the filter texture cache return a RenderTexture
+                    // rather than a renderTarget
+                    const gl = this.renderer.gl;
+
+                    this.renderer.boundTextures[textureCount] = this.renderer.emptyTextures[textureCount];
+                    gl.activeTexture(gl.TEXTURE0 + textureCount);
+
+                    uniforms[i].texture.bind();
+                }
+
+                textureCount++;
+            }
+            else if (uniformData[i].type === 'mat3')
+            {
+                // check if its pixi matrix..
+                if (uniforms[i].a !== undefined)
+                {
+                    shader.uniforms[i] = uniforms[i].toArray(true);
+                }
+                else
+                {
+                    shader.uniforms[i] = uniforms[i];
+                }
+            }
+            else if (uniformData[i].type === 'vec2')
+            {
+                // check if its a point..
+                if (uniforms[i].x !== undefined)
+               {
+                    const val = shader.uniforms[i] || new Float32Array(2);
+
+                    val[0] = uniforms[i].x;
+                    val[1] = uniforms[i].y;
+                    shader.uniforms[i] = val;
+                }
+                else
+               {
+                    shader.uniforms[i] = uniforms[i];
+                }
+            }
+            else if (uniformData[i].type === 'float')
+            {
+                if (shader.uniforms.data[i].value !== uniformData[i])
+                {
+                    shader.uniforms[i] = uniforms[i];
+                }
+            }
+            else
+            {
+                shader.uniforms[i] = uniforms[i];
+            }
+        }
     }
 
     /**
@@ -482,7 +541,6 @@
         renderTarget.resolution = resolution;
         renderTarget.defaultFrame.width = renderTarget.size.width = minWidth / resolution;
         renderTarget.defaultFrame.height = renderTarget.size.height = minHeight / resolution;
-        renderTarget.attachStencilBuffer();
 
         return renderTarget;
     }
